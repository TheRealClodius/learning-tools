--- conflicted
+++ resolved
@@ -721,22 +721,14 @@
                 if streaming_callback:
                     await streaming_callback(f"Retrieving conversation memory for query: {args.get('query', 'N/A')[:50]}...", "memory")
                 args.setdefault("max_results", 10)
-<<<<<<< HEAD
                 args.setdefault("explanation", f"Looking for previous conversation context to understand what needs to be incremented")
-                result = await self.tool_executor.execute_command("memory.conversation.retrieve", args, user_id=user_id)
-=======
                 result = await self.tool_executor.execute_command("memory.retrieve_conversation", args, user_id=user_id)
->>>>>>> b56a94ec
             elif function_name == "memory_execution_retrieve":
                 if streaming_callback:
                     await streaming_callback(f"Retrieving execution memory for query: {args.get('query', 'N/A')[:50]}...", "memory")
                 args.setdefault("max_results", 10)
-<<<<<<< HEAD
                 args.setdefault("explanation", f"Retrieving execution patterns and tool usage history for context")
-                result = await self.tool_executor.execute_command("memory.execution.retrieve", args, user_id=user_id)
-=======
                 result = await self.tool_executor.execute_command("memory.retrieve_execution", args, user_id=user_id)
->>>>>>> b56a94ec
             elif function_name == "memory_get_profile":
                 if streaming_callback:
                     await streaming_callback("Getting user profile from memory", "memory")
